// Copyright 2017 The xi-editor Authors.
//
// Licensed under the Apache License, Version 2.0 (the "License");
// you may not use this file except in compliance with the License.
// You may obtain a copy of the License at
//
// https://www.apache.org/licenses/LICENSE-2.0
//
// Unless required by applicable law or agreed to in writing, software
// distributed under the License is distributed on an "AS IS" BASIS,
// WITHOUT WARRANTIES OR CONDITIONS OF ANY KIND, either express or implied.
// See the License for the specific language governing permissions and
// limitations under the License.

import Foundation

/// A half-open range representing lines in a document.
typealias LineRange = CountableRange<Int>

struct Line<T> {
    let text: String
    let cursor: [Int]
    let styles: [StyleSpan]
    /// This line's logical number, if it is the start of a logical line
    var number: UInt?

    /// A Boolean indicating whether this line contains a cursor.
    var containsCursor: Bool {
        return cursor.count > 0
    }
}

<<<<<<< HEAD
=======
    /// Associated data, to be managed by client
    var assoc: T?
}

>>>>>>> be4f9ed0
extension Line {
    init(fromLine line: UpdatedLine) {
        self.text = line.text
        self.cursor = line.cursor
        self.styles = line.styles
        self.number = line.number
    }

    /// Create a new line, applying new styles to this line's text
    func updatingFrom(_ line: UpdatedLine) -> Line {
        return Line(
            text: self.text,
            cursor: line.cursor,
            styles: line.styles.count > 0 ? line.styles : self.styles,
            number: line.number,
            assoc: self.assoc
        )
    }
}

/// The underlying state of the cache, with methods for applying update deltas.
fileprivate class LineCacheState<T>: UnfairLock {
    /// A semaphore we use to wake up the main thread if it is blocking missing lines
    let waitingForLines = DispatchSemaphore(value: 0)
    /// Whether the main thread is waiting on the semaphore
    var isWaiting = false
    /// A revision count used for suppressing duplicated drawing; guaranteed nonzero
    var revision = 1

    var nInvalidBefore = 0;
    var lines: [Line<T>?] = []
    var annotations: AnnotationStore = AnnotationStore(from: [])
    var nInvalidAfter = 0

    var height: Int {
        return nInvalidBefore + lines.count + nInvalidAfter
    }

    var isEmpty: Bool {
        return  lines.count == 0 || (lines.count == 1 && lines[0]?.text  == "")
    }

    func _get(_ ix: Int) -> Line<T>? {
        if ix < nInvalidBefore { return nil }
        let ix = ix - nInvalidBefore
        if ix < lines.count {
            return lines[ix]
        }
        return nil
    }

    func setAssoc(_ ix: Int, _ assoc: T?) {
        assert(ix >= nInvalidBefore)
        let ix = ix - nInvalidBefore
        assert(ix < lines.count)
        lines[ix]!.assoc = assoc
    }

    func flushAssoc() {
        for ix in 0..<lines.count {
            lines[ix]?.assoc = nil
        }
    }

    func linesForRange(range: LineRange) -> [Line<T>?] {
        return range.map( { _get($0) } )
    }

    /// Updates the state by applying a delta. The update format is detailed in the
    /// [xi-core docs](http://xi-editor.github.io/xi-editor/docs/frontend-protocol.html#view-update-protocol).
    func applyUpdate(params: UpdateParams) -> InvalSet {
        annotations = AnnotationStore(from: params.annotations)

        let inval = InvalSet()
        let oldHeight = height
        var newInvalidBefore = 0
        var newLines: [Line<T>?] = []
        var newInvalidAfter = 0
        var oldIx = 0

        for op in params.ops {
            switch op.type {
            case .Invalidate:
                // Add only lines that were not already invalid
                let curLine = newInvalidBefore + newLines.count + newInvalidAfter
                let ix = curLine - nInvalidBefore
                if ix + op.n > 0 && ix < lines.count {
                    for i in max(ix, 0) ..< min(ix + op.n, lines.count) {
                        if lines[i] != nil {
                            inval.addRange(start: i + nInvalidBefore, n: 1)
                        }
                    }
                }
                if newLines.count == 0 {
                    newInvalidBefore += op.n
                } else {
                    newInvalidAfter += op.n
                }
            case .Insert:
                for _ in 0..<newInvalidAfter {
                    newLines.append(nil)
                }
                newInvalidAfter = 0
                inval.addRange(start: newInvalidBefore + newLines.count, n: op.n)
                newLines.append(contentsOf: op.lines.map({
                    Line.init(fromLine: $0)
                }))
			case .Copy, .Update:
                var nRemaining = op.n
                if oldIx < nInvalidBefore {
                    let nInvalid = min(op.n, nInvalidBefore - oldIx)
                    if newLines.count == 0 {
                        newInvalidBefore += nInvalid
                    } else {
                        newInvalidAfter += nInvalid
                    }
                    oldIx += nInvalid
                    nRemaining -= nInvalid
                }
                if nRemaining > 0 && oldIx < nInvalidBefore + lines.count {
                    for _ in 0..<newInvalidAfter {
                        newLines.append(nil)
                    }
                    newInvalidAfter = 0
                    let nCopy = min(nRemaining, nInvalidBefore + lines.count - oldIx)
                    if oldIx != newInvalidBefore + newLines.count || op.type != .Copy {
                        inval.addRange(start: newInvalidBefore + newLines.count, n: nCopy)
                    }
                    let startIx = oldIx - nInvalidBefore
                    if op.type == .Copy {
                        var lineNumber = op.ln
                        let toCopy = lines[startIx ..< startIx + nCopy]
                        // ??: `.first` returns an optional, and the items in the list are also optionals
                        if toCopy.first??.number == nil {
                            // the line number in the update is the logical line number of the
                            // first *visual* line to copy. If this line is not itself logical,
                            // increment lineNumber for the next line.
                            lineNumber += 1
                        }
                        for var line in lines[startIx ..< startIx + nCopy] {
                            if line?.number != nil {
                                line?.number = lineNumber
                                lineNumber += 1
                            }
                            newLines.append(line)
                        }
                    } else {
                        var jsonIx = op.n - nRemaining
                        for ix in startIx ..< startIx + nCopy {
                            newLines.append(lines[ix]?.updatingFrom(op.lines[jsonIx]))
                            jsonIx += 1
                        }
                    }
                    oldIx += nCopy
                    nRemaining -= nCopy
                }
                if newLines.count == 0 {
                    newInvalidBefore += nRemaining
                } else {
                    newInvalidAfter += nRemaining
                }
                oldIx += nRemaining
            case .Skip:
                oldIx += op.n
            }
        }
        nInvalidBefore = newInvalidBefore
        lines = newLines
        nInvalidAfter = newInvalidAfter
        revision += 1

        if height < oldHeight {
            inval.addRange(start: height, end: oldHeight)
        }
        return inval
    }

    /// The set of lines which contain cursors.
    var cursorInval: InvalSet {
        let inval = InvalSet()
        for (i, line) in lines.enumerated() {
            if line?.containsCursor ?? false {
                inval.addRange(start: i + nInvalidBefore, n: 1)
            }
        }
        return inval
    }
}

/// An object that provides safe mutable access to the line cache state, as
/// it holds an associated mutex during its lifetime.
/// - Note: This uses a pattern that is very similar to Rust's
/// [MutexGuard](https://doc.rust-lang.org/std/sync/struct.MutexGuard.html).
class LineCacheLocked<T> {
    private var inner: LineCacheState<T>
    var shouldSignal = false

    fileprivate init(_ mutex: LineCacheState<T>) {
        inner = mutex
        inner.lock()
    }

    deinit {
        inner.unlock()
        if shouldSignal {
            inner.waitingForLines.signal()
            shouldSignal = false
        }
    }

    /// The maximum time (in milliseconds) to block when missing lines.
    let MAX_BLOCK_MS = 30

    var isEmpty: Bool {
        return inner.isEmpty
    }

    var height: Int {
        return inner.height
    }

    var cursorInval: InvalSet {
        return inner.cursorInval
    }

    var revision: Int {
        return inner.revision
    }

    var annotations: AnnotationStore {
        return inner.annotations
    }

    /// Returns the line for the given index, if it exists in the cache.
    func get(_ ix: Int) -> Line<T>? {
        return inner._get(ix)
    }

    /// Sets the associated data for a line. The line _must_ be valid.
    func setAssoc(_ ix: Int, assoc: T) {
        inner.setAssoc(ix, assoc)
    }

    /// Flushes all associated data, necessary on theme change.
    func flushAssoc() {
        inner.flushAssoc()
    }

    /**
     Returns the lines in `lineRange`, waiting for an update if necessary.

     - Note: If any of the lines in `lineRange` are absent in the cache, this method
     will block the calling thread for a short time, to see if the missing lines are
     contained in the next received update.
     */
    func blockingGet(lines lineRange: LineRange) -> [Line<T>?] {
        let lines = inner.linesForRange(range: lineRange)
        let missingLines = lineRange.enumerated()
            .filter( { lines.count > $0.offset && lines[$0.offset] == nil })
            .map( { $0.element })
        if !missingLines.isEmpty {
            // TODO: should we send request to core?
#if DEBUG
            print("waiting for lines: (\(missingLines.first!), \(missingLines.last!))")
#endif
            //TODO: this timing + printing code can come out
            // when we're comfortable with the performance and
            // the timeout duration
            let blockTime = DispatchTime.now()
            inner.isWaiting = true
            inner.unlock()
            Trace.shared.trace("blockingGet", .main, .begin)
            let waitResult = inner.waitingForLines.wait(timeout: .now() + .milliseconds(MAX_BLOCK_MS))
            Trace.shared.trace("blockingGet", .main, .end)
            inner.lock()

            let elapsed = DispatchTime.now().uptimeNanoseconds - blockTime.uptimeNanoseconds

            if inner.isWaiting {
                print("semaphore timeout \(elapsed / 1000)us \(waitResult)")
                inner.isWaiting = false
            } else {
                if waitResult == .timedOut {
                    // Semaphore was signalled after the wait timed out but before the
                    // lock was re-acquired.
                    inner.waitingForLines.wait()
                }
#if DEBUG
                print("finished waiting: \(elapsed / 1000)us \(waitResult)")
#endif
            }
        }

        return inner.linesForRange(range: lineRange)
    }

    /// Returns range of lines that have been invalidated
    func applyUpdate(params: UpdateParams) -> InvalSet {
        Trace.shared.trace("applyUpdate", .main, .begin)
        let inval = inner.applyUpdate(params: params)
        Trace.shared.trace("applyUpdate", .main, .end)
        if inner.isWaiting {
            shouldSignal = true
            inner.isWaiting = false
        }
        return inval
    }
}

/**
 A cache of lines representing a document in xi-core. The cache is updated based
 on deltas from the core.

 - Note: To facilitate smooth scrolling, updates to the LineCache are expected
 to arrive on a dedicated thread. When drawing, lines are fetched through the
 `blockingGet(lines:)` method, which will block for some maximum amount of time
 waiting for the lines to arrive from xi-core.
 */
class LineCache<T> {

    /// The underlying cache state
    private let state = LineCacheState<T>()

    /// Lock the mutex protecting the linecache state and return an object giving
    /// safe mutable access to that state.
    func locked() -> LineCacheLocked<T> {
        return LineCacheLocked(state)
    }

    /// A boolean value indicating whether or not the linecache contains any text.
    /// - Note: An empty line cache will still contain a single empty line, this
    /// is sent as an update from the core after a new document is created.
    var isEmpty: Bool {
        return locked().isEmpty
    }

    /// The number of lines in the underlying document.
    var height: Int {
        return locked().height
    }

    /// Set of lines that need to be invalidated to blink the cursor
    var cursorInval: InvalSet {
        return locked().cursorInval
    }
}

/// A set of line numbers, represented as a collection of `LineRange`s.
class InvalSet {
    private var _ranges: [LineRange] = []

    /// The ranges of lines in this set.
    var ranges: [LineRange] {
        return _ranges
    }

    func addRange(start: Int, end: Int) {
        if _ranges.last?.upperBound == start {
            _ranges[ranges.count - 1] = _ranges[ranges.count - 1].lowerBound ..< end
        } else {
            _ranges.append(start..<end)
        }
    }

    func addRange(start: Int, n: Int) {
        addRange(start: start, end: start + n)
    }
}<|MERGE_RESOLUTION|>--- conflicted
+++ resolved
@@ -23,6 +23,8 @@
     let styles: [StyleSpan]
     /// This line's logical number, if it is the start of a logical line
     var number: UInt?
+    /// Associated data, to be managed by client
+    var assoc: T?
 
     /// A Boolean indicating whether this line contains a cursor.
     var containsCursor: Bool {
@@ -30,13 +32,6 @@
     }
 }
 
-<<<<<<< HEAD
-=======
-    /// Associated data, to be managed by client
-    var assoc: T?
-}
-
->>>>>>> be4f9ed0
 extension Line {
     init(fromLine line: UpdatedLine) {
         self.text = line.text

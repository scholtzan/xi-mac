// Copyright 2018 The xi-editor Authors.
//
// Licensed under the Apache License, Version 2.0 (the "License");
// you may not use this file except in compliance with the License.
// You may obtain a copy of the License at
//
// https://www.apache.org/licenses/LICENSE-2.0
//
// Unless required by applicable law or agreed to in writing, software
// distributed under the License is distributed on an "AS IS" BASIS,
// WITHOUT WARRANTIES OR CONDITIONS OF ANY KIND, either express or implied.
// See the License for the specific language governing permissions and
// limitations under the License.

import Cocoa


class ClientImplementation: XiClient, DocumentsProviding, ConfigCacheProviding, AppStyling, AlertPresenting {

    func handleFontChange(fontName: String?, fontSize: CGFloat?) {
        guard (textMetrics.font.fontName != fontName && textMetrics.font.familyName != fontName)
            || textMetrics.font.pointSize != fontSize else { return }

        // if fontName argument is present but the font cannot be found, this will be nil
        let desiredFont = NSFont(name: fontName ?? textMetrics.font.fontName,
                                 size: fontSize ?? textMetrics.font.pointSize)
        let fallbackFont = NSFont(name: textMetrics.font.fontName,
                                  size:fontSize ?? textMetrics.font.pointSize)
        if let newFont = desiredFont ?? fallbackFont {
            textMetrics = TextDrawingMetrics(font: newFont, textColor: theme.foreground)
        }
    }

    // Inconsolata is included with the Xi Editor app bundle.
    let fallbackFont = CTFontCreateWithName(("Inconsolata" as CFString?)!, 14, nil)

    lazy fileprivate var _textMetrics = TextDrawingMetrics(font: self.fallbackFont,
                                                           textColor: self.theme.foreground)

    var textMetrics: TextDrawingMetrics {
        get {
            return _textMetrics
        }
        set {
            _textMetrics = newValue
            styleMap.locked().updateFont(to: newValue.font)
            updateAllViews()
        }
    }

    lazy var styleMap: StyleMap = StyleMap(font: self.fallbackFont, theme: theme)

    var theme = Theme.defaultTheme() {
        didSet {
            self.textMetrics = TextDrawingMetrics(font: textMetrics.font,
                                                  textColor: theme.foreground)
        }
    }

    // MARK: - XiClient protocol

	func update(viewIdentifier: String, params: UpdateParams, rev: UInt64?) {
        let document = documentForViewIdentifier(viewIdentifier: viewIdentifier)
        if document == nil { print("document missing for view id \(viewIdentifier)") }
<<<<<<< HEAD
        document?.updateAsync(params: params)
=======
		document?.updateAsync(params: params)
>>>>>>> be4f9ed0
    }

    func scroll(viewIdentifier: String, line: Int, column: Int) {
        let document = documentForViewIdentifier(viewIdentifier: viewIdentifier)
        DispatchQueue.main.async {
            document?.editViewController?.scrollTo(line, column)
        }
    }

    func defineStyle(style: [String: AnyObject]) {
        // defineStyle, like update, is handled on the read thread.
        styleMap.locked().defStyle(json: style)
    }

    func themeChanged(name: String, theme: Theme) {
        DispatchQueue.main.async { [weak self] in
            UserDefaults.standard.set(name, forKey: USER_DEFAULTS_THEME_KEY)
            self?.theme = theme
            self?.orderedDocuments.forEach { document in
				document.editViewController?.themeChanged(name)
            }
        }
    }

    func languageChanged(viewIdentifier: String, languageIdentifier: String) {
        DispatchQueue.main.async { [weak self] in
            let document = self?.documentForViewIdentifier(viewIdentifier: viewIdentifier)
            document?.editViewController?.languageChanged(languageIdentifier)
        }
    }

    func availableThemes(themes: [String]) {
        DispatchQueue.main.async { [weak self] in
            self?.orderedDocuments.forEach { document in
                document.editViewController?.availableThemesChanged(themes)
            }
        }
    }

    func availableLanguages(languages: [String]) {
        DispatchQueue.main.async { [weak self] in
            self?.orderedDocuments.forEach { document in
                document.editViewController?.availableLanguagesChanged(languages)
            }
        }
    }

    func pluginStarted(viewIdentifier: String, pluginName: String) {
        let document = documentForViewIdentifier(viewIdentifier: viewIdentifier)
        DispatchQueue.main.async {
            document?.editViewController?.pluginStarted(pluginName)
        }
    }

    func pluginStopped(viewIdentifier: String, pluginName: String) {
        let document = documentForViewIdentifier(viewIdentifier: viewIdentifier)
        DispatchQueue.main.async {
            document?.editViewController?.pluginStopped(pluginName)
        }
    }

    func availablePlugins(viewIdentifier: String, plugins: [Plugin]) {
        let document = documentForViewIdentifier(viewIdentifier: viewIdentifier)
        let available = Dictionary(uniqueKeysWithValues: plugins.map { p in (p.name, p.running) })
        DispatchQueue.main.async {
            document?.editViewController?.availablePlugins = available
        }
    }

    func updateCommands(viewIdentifier: String, plugin: String, commands: [Command]) {
        let document = documentForViewIdentifier(viewIdentifier: viewIdentifier)
        DispatchQueue.main.async {
            document?.editViewController?.updateCommands(plugin: plugin,
                                                         commands: commands)
        }
    }

    func alert(text: String) {
        DispatchQueue.main.async {
            self.showAlert(with: text)
        }
    }

    func addStatusItem(viewIdentifier: String, source: String, key: String, value: String, alignment: String) {
        let document = documentForViewIdentifier(viewIdentifier: viewIdentifier)
        DispatchQueue.main.async {
            let newStatusItem = StatusItem(source, key, value, alignment)
            document?.editViewController?.statusBar.addStatusItem(newStatusItem)
        }
    }

    func updateStatusItem(viewIdentifier: String, key: String, value: String) {
        let document = documentForViewIdentifier(viewIdentifier: viewIdentifier)
        DispatchQueue.main.async {
            document?.editViewController?.statusBar.updateStatusItem(key, value)
        }
    }

    func removeStatusItem(viewIdentifier: String, key: String) {
        let document = documentForViewIdentifier(viewIdentifier: viewIdentifier)
        DispatchQueue.main.async {
            document?.editViewController?.statusBar.removeStatusItem(key)
        }
    }

    func showHover(viewIdentifier: String, requestIdentifier: Int, result: String) {
        let document = documentForViewIdentifier(viewIdentifier: viewIdentifier)
        if requestIdentifier == document?.editViewController?.hoverRequestID {
            DispatchQueue.main.async {
                document?.editViewController?.showHover(withResult: result)
            }
        }
    }

    // Stores the config dict so new windows don't have to wait for core to send it.
    // The main purpose of this is ensuring that `unified_titlebar` applies immediately.
    var configCache: [String: AnyObject] = [:]

    func configChanged(viewIdentifier: ViewIdentifier, changes: [String : AnyObject]) {
        for (key, value) in changes {
            self.configCache[key] = value
        }
        let document = documentForViewIdentifier(viewIdentifier: viewIdentifier)
        DispatchQueue.main.async {
            document?.editViewController?.configChanged(changes: changes)
        }
    }

    func measureWidth(args: [[String : AnyObject]]) -> [[Double]] {
        return styleMap.locked().measureWidths(args)
    }

    func findStatus(viewIdentifier: ViewIdentifier, status: [[String : AnyObject]]) {
        let document = documentForViewIdentifier(viewIdentifier: viewIdentifier)
        DispatchQueue.main.async {
            document?.editViewController?.findStatus(status: status)
        }
    }

    func replaceStatus(viewIdentifier: ViewIdentifier, status: [String : AnyObject]) {
        let document = documentForViewIdentifier(viewIdentifier: viewIdentifier)
        DispatchQueue.main.async {
            document?.editViewController?.replaceStatus(status: status)
        }
    }

    //- MARK: - helpers

    /// returns the NSDocument corresponding to the given viewIdentifier
    private func documentForViewIdentifier(viewIdentifier: ViewIdentifier) -> Document? {
        return (NSDocumentController.shared as! XiDocumentController)
            .documentForViewIdentifier(viewIdentifier)
    }

    /// Redraws all open document views, as on a font or theme change.
    private func updateAllViews() {
        orderedDocuments.forEach { document in
            document.editViewController?.redrawEverything()
        }
    }
}

protocol AlertPresenting {
    func showAlert(with message: String)
}

extension AlertPresenting {
    func showAlert(with message: String) {
        assert(Thread.isMainThread)
        let alert = NSAlert()
        alert.alertStyle = .informational
        alert.messageText = message
        alert.runModal()
    }
}<|MERGE_RESOLUTION|>--- conflicted
+++ resolved
@@ -62,11 +62,7 @@
 	func update(viewIdentifier: String, params: UpdateParams, rev: UInt64?) {
         let document = documentForViewIdentifier(viewIdentifier: viewIdentifier)
         if document == nil { print("document missing for view id \(viewIdentifier)") }
-<<<<<<< HEAD
-        document?.updateAsync(params: params)
-=======
 		document?.updateAsync(params: params)
->>>>>>> be4f9ed0
     }
 
     func scroll(viewIdentifier: String, line: Int, column: Int) {

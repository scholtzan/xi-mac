// Copyright 2017 The xi-editor Authors.
//
// Licensed under the Apache License, Version 2.0 (the "License");
// you may not use this file except in compliance with the License.
// You may obtain a copy of the License at
//
//     http://www.apache.org/licenses/LICENSE-2.0
//
// Unless required by applicable law or agreed to in writing, software
// distributed under the License is distributed on an "AS IS" BASIS,
// WITHOUT WARRANTIES OR CONDITIONS OF ANY KIND, either express or implied.
// See the License for the specific language governing permissions and
// limitations under the License.

import Cocoa
import Swift

let MAX_SEARCH_QUERIES = 7

class FindViewController: NSViewController, NSSearchFieldDelegate, NSControlTextEditingDelegate {
    weak var findDelegate: FindDelegate!

    @IBOutlet weak var navigationButtons: NSSegmentedControl!
    @IBOutlet weak var doneButton: NSButton!
    @IBOutlet weak var replacePanel: NSStackView!
    @IBOutlet weak var replaceField: NSTextField!
    @IBOutlet weak var searchFieldsStackView: NSStackView!

    var searchQueries: [SuplementaryFindViewController] = []
    var wrapAround = true   // option same for all search fields
    var showMultipleSearchQueries = false   // activates/deactives 

    override func viewDidLoad() {
        addSearchField()     // by default at least one search query is present
        replacePanel.isHidden = true
    }

    func updateColor(newBackgroundColor: NSColor, unifiedTitlebar: Bool) {
        let veryLightGray = CGColor(gray: 246.0/256.0, alpha: 1.0)
        self.view.layer?.backgroundColor = unifiedTitlebar ? newBackgroundColor.cgColor : veryLightGray
    }

    func control(_ control: NSControl, textView: NSTextView, doCommandBy commandSelector: Selector) -> Bool {
        switch commandSelector {
        case #selector(NSResponder.cancelOperation(_:)):
            // overriding cancelOperation is not enough, because the first Esc would just clear the
            // search field and not call cancelOperation
            findDelegate.closeFind()
            return true
        default:
            return false
        }
    }

    @IBAction func findSegmentControlAction(_ sender: NSSegmentedControl) {
        switch sender.selectedSegment {
        case 0:
            findDelegate.findPrevious(wrapAround: wrapAround)
        case 1:
            findDelegate.findNext(wrapAround: wrapAround, allowSame: false)
        default:
            break
        }
    }

    @IBAction func replaceSegmentControlAction(_ sender: NSSegmentedControl) {
        switch sender.selectedSegment {
        case 0:
            findDelegate.replaceNext()
        case 1:
            findDelegate.replaceAll()
        default:
            break
        }
    }

    @IBAction func addSearchFieldAction(_ sender: NSButton) {
        addSearchField()
    }

    @objc @discardableResult public func addSearchField() -> FindSearchField? {
        if searchQueries.count < MAX_SEARCH_QUERIES {
            let storyboard = NSStoryboard(name: NSStoryboard.Name(rawValue: "Main"), bundle: nil)
            let newSearchFieldController = storyboard.instantiateController(withIdentifier: NSStoryboard.SceneIdentifier(rawValue: "Suplementary Find View Controller")) as! SuplementaryFindViewController

            newSearchFieldController.parentFindView = self
            searchQueries.append(newSearchFieldController)
            searchFieldsStackView.insertView(newSearchFieldController.view, at: searchQueries.count - 1, in: NSStackView.Gravity.center)
            newSearchFieldController.searchField.becomeFirstResponder()
            (newSearchFieldController.searchField as! FindSearchField).showInlineButtons(show: (newSearchFieldController.parentFindView?.showMultipleSearchQueries)!)

            searchFieldsNextKeyView()
            searchFieldsInlineButtonsState()

            return newSearchFieldController.searchField as! FindSearchField
        }

        searchFieldsInlineButtonsState()
        return nil
    }

    func searchFieldsInlineButtonsState() {
        for searchQuery in searchQueries {
            (searchQuery.searchField as! FindSearchField).disableAddButton(disabled: searchQueries.count >= MAX_SEARCH_QUERIES)
        }

        for searchQuery in searchQueries {
            (searchQuery.searchField as! FindSearchField).disableDeleteButton(disabled: searchQueries.count <= 1)
        }
    }

    func searchFieldsNextKeyView() {
        searchQueries.last?.searchField.nextKeyView = replaceField
        replaceField.nextKeyView = searchQueries.first?.searchField

        var prevSearchField = searchQueries.first?.searchField

        for searchField in searchQueries.dropFirst() {
            prevSearchField?.nextKeyView = searchField.searchField
            prevSearchField = searchField.searchField
        }
    }

    override func controlTextDidChange(_ obj: Notification) {
        if obj.object as? NSTextField == replaceField {
            findDelegate.replace(replaceField.stringValue)
        }
    }

    func redoFind() {
        findDelegate.find(searchQueries.map({(v: SuplementaryFindViewController) -> FindQuery in v.toFindQuery()}))
    }

    func findNext(reverse: Bool) {
        if reverse {
            findDelegate.findPrevious(wrapAround: wrapAround)
        } else {
            findDelegate.findNext(wrapAround: wrapAround, allowSame: false)
        }
    }

    override func cancelOperation(_ sender: Any?) {
        findDelegate.closeFind()
    }
    
    public func findStatus(status: [[String: AnyObject]]) {
        findDelegate.findStatus(status: status)
    }

    @objc public func removeSearchField(searchField: SuplementaryFindViewController) {
        searchFieldsStackView.removeView(searchField.view)
        searchQueries.remove(at: searchQueries.index(of: searchField)!)
        searchFieldsNextKeyView()
        redoFind()
        searchFieldsInlineButtonsState()
    }

    @IBAction func replaceFieldAction(_ sender: NSTextField) {
        findDelegate.replaceNext()
    }

    public func replaceStatus(status: [String: AnyObject]) {
        findDelegate.replaceStatus(status: status)
    }

    public func wrapAround(_ wrap: Bool) {
        wrapAround = wrap
        for searchQuery in searchQueries {
            searchQuery.wrapAround = wrapAround
        }
    }
}

class SuplementaryFindViewController: NSViewController, NSSearchFieldDelegate, NSControlTextEditingDelegate {
    @IBOutlet weak var searchField: NSSearchField!

    let resultCountLabel = Label(title: "")

    // assigned in IB
    let ignoreCaseMenuTag = 101
    let wrapAroundMenuTag = 102
    let regexMenuTag = 103
    let wholeWordsMenuTag = 104
    let removeMenuTag = 105

    var ignoreCase = true
    var wrapAround = true
    var regex = false
    var wholeWords = false
    var id: Int? = nil
    var disableRemove = false

    var parentFindView: FindViewController? = nil

    override func viewDidLoad() {
        // add recent searches menu items
        let menu = searchField.searchMenuTemplate!
        menu.addItem(NSMenuItem.separator())

        let recentTitle = NSMenuItem(title: "Recent Searches", action: nil, keyEquivalent: "")
        recentTitle.tag = Int(NSSearchField.recentsTitleMenuItemTag)
        menu.addItem(recentTitle)

        let recentItem = NSMenuItem(title: "", action: nil, keyEquivalent: "")
        recentItem.tag = Int(NSSearchField.recentsMenuItemTag)
        menu.addItem(recentItem)

        menu.addItem(NSMenuItem.separator())

        let recentClear = NSMenuItem(title: "Clear Recent Searches", action: nil, keyEquivalent: "")
        recentClear.tag = Int(NSSearchField.clearRecentsMenuItemTag)
        menu.addItem(recentClear)
        (searchField as! FindSearchField).parentFindView = self
    }

    // we use this to make sure that UI corresponds to our state
    override func validateMenuItem(_ menuItem: NSMenuItem) -> Bool {
        switch menuItem.tag {
        case ignoreCaseMenuTag:
            menuItem.state = ignoreCase ? NSControl.StateValue.on : NSControl.StateValue.off
        case wrapAroundMenuTag:
            menuItem.state = wrapAround ? NSControl.StateValue.on : NSControl.StateValue.off
        case regexMenuTag:
            menuItem.state = regex ? NSControl.StateValue.on : NSControl.StateValue.off
        case wholeWordsMenuTag:
            menuItem.state = wholeWords ? NSControl.StateValue.on : NSControl.StateValue.off
        case removeMenuTag:
             menuItem.isHidden = disableRemove
        default:
            break
        }
        return true
    }

    @IBAction func selectIgnoreCaseMenuAction(_ sender: NSMenuItem) {
        ignoreCase = !ignoreCase
        parentFindView?.redoFind()
    }

    @IBAction func selectWrapAroundMenuAction(_ sender: NSMenuItem) {
        wrapAround = !wrapAround
        parentFindView?.wrapAround(wrapAround)
        parentFindView?.redoFind()
    }

    @IBAction func selectRegexMenuAction(_ sender: NSMenuItem) {
        regex = !regex
        parentFindView?.redoFind()
    }

    @IBAction func selectWholeWordsMenuAction(_ sender: NSMenuItem) {
        wholeWords = !wholeWords
        parentFindView?.redoFind()
    }

    @IBAction func searchFieldAction(_ sender: NSSearchField) {
        parentFindView?.redoFind()
        if NSEvent.modifierFlags.contains(.shift) {
            parentFindView?.findNext(reverse: true)
        } else {
            parentFindView?.findNext(reverse: false)
        }
    }

    @objc public func removeSearchQuery() {
        parentFindView?.removeSearchField(searchField: self)
    }

    @objc public func addSearchQuery() {
        parentFindView?.addSearchField()
    }

    public func toFindQuery() -> FindQuery {
        return FindQuery(
            id: id,
            term: searchField.stringValue,
            caseSensitive: ignoreCase,
            regex: regex,
            wholeWords: wholeWords
        )
    }
}

extension EditViewController {
    func openFind(replaceHidden: Bool) {
        var offset: CGFloat
        var origin: CGPoint
        let replaceHiddenChanged = findViewController.replacePanel.isHidden != replaceHidden

        if !findViewController.view.isHidden && replaceHiddenChanged {
            offset = findViewController.view.fittingSize.height
            origin = scrollView.contentView.visibleRect.origin
            scrollView.contentView.scroll(to: NSMakePoint(origin.x ,origin.y + offset))
        }

        findViewController.replacePanel.isHidden = replaceHidden
        offset = findViewController.view.fittingSize.height

        if findViewController.view.isHidden || replaceHiddenChanged {
            findViewController.view.isHidden = false
            origin = scrollView.contentView.visibleRect.origin
            scrollView.contentView.scroll(to: NSMakePoint(origin.x ,origin.y - offset))
            document.sendRpcAsync("highlight_find", params: ["visible": true])
        }

        scrollView.contentInsets = NSEdgeInsetsMake(offset, 0, 0, 0)
<<<<<<< HEAD
        editView.window?.makeFirstResponder(findViewController.searchQueries.first?.searchField)
=======

        editView.window?.makeFirstResponder(findViewController.searchField)
>>>>>>> aa3984a7
    }

    func closeFind() {
        if !findViewController.view.isHidden {
            findViewController.view.isHidden = true
            for searchFieldView in findViewController.searchQueries {
                (searchFieldView.searchField as? FindSearchField)?.resultCount = nil
            }
            scrollView.contentInsets = NSEdgeInsetsZero
            
            let offset = findViewController.view.fittingSize.height
            let origin = scrollView.contentView.visibleRect.origin
            scrollView.contentView.scroll(to: NSMakePoint(origin.x ,origin.y + offset))
        }

        editView.window?.makeFirstResponder(editView)
        document.sendRpcAsync("highlight_find", params: ["visible": false])
    }

    func findNext(wrapAround: Bool, allowSame: Bool) {
        var params = ["wrap_around": wrapAround]
        if allowSame {
            params["allow_same"] = true
        }
        document.sendRpcAsync("find_next", params: params)
    }

    func findPrevious(wrapAround: Bool) {
        document.sendRpcAsync("find_previous", params: [
            "wrap_around": wrapAround
        ])
    }

    func find(_ queries: [FindQuery]) {
        var jsonQueries: [[String: Any]] = []

        for query in queries {
            var jsonQuery: [String: Any] = [
                "case_sensitive": query.caseSensitive,
                "regex": query.regex,
                "whole_words": query.wholeWords
            ]

            if query.term != nil {
                jsonQuery["chars"] = query.term
            }

            if query.id != nil {
                jsonQuery["id"] = query.id
            }

            jsonQueries.append(jsonQuery)
        }

        document.sendRpcAsync("find", params: ["queries": jsonQueries])
    }
    
    func findStatus(status: [[String: AnyObject]]) {
        for statusQuery in status {
            var query = findViewController.searchQueries.first(where: { $0.id == statusQuery["id"] as? Int })

            if query == nil {
                if let newQuery = findViewController.searchQueries.first(where: { $0.id == nil }) {
                    newQuery.id = statusQuery["id"] as? Int
                    query = newQuery
                } else {
                    let searchField = findViewController.addSearchField()
                    searchField!.id = statusQuery["id"] as! String
                    query = findViewController.searchQueries.first(where: { $0.id == statusQuery["id"] as? Int })
                }
            }

            if status.first?["chars"] != nil && !(status.first?["chars"] is NSNull) {
                query?.searchField.stringValue = statusQuery["chars"] as! String
            } else {
                // clear count
                (query?.searchField as? FindSearchField)?.resultCount = nil
            }

            if status.first?["case_sensitive"] != nil && !(status.first?["case_sensitive"] is NSNull) {
                query?.ignoreCase = statusQuery["case_sensitive"] as! Bool
            }

            if status.first?["whole_words"] != nil && !(status.first?["whole_words"] is NSNull) {
                query?.wholeWords = statusQuery["whole_words"] as! Bool
            }

            if let resultCount = statusQuery["matches"] as? Int {
                (query?.searchField as? FindSearchField)?.resultCount = resultCount
            }
        }
    }

    func replaceNext() {
        document.sendRpcAsync("replace_next", params: [])
    }

    func replaceAll() {
        document.sendRpcAsync("replace_all", params: [])
    }

    func replaceStatus(status: [String: AnyObject]) {
        if status["chars"] != nil && !(status["chars"] is NSNull) {
            findViewController.replaceField.stringValue = status["chars"] as! String
        }

        // todo: preserve case
    }

    func replace(_ term: String?) {
        var params: [String: Any] = [:]

        if term != nil {
            params["chars"] = term
        }

        document.sendRpcAsync("replace", params: params)
    }

    @IBAction func addNextToSelection(_ sender: AnyObject?) {
        document.sendRpcAsync("selection_for_find", params: ["case_sensitive": false])
        document.sendRpcAsync("find_next", params: ["wrap_around": false, "allow_same": true, "add_to_selection": false, "modify_selection": "add"])
    }

    @IBAction func addNextToSelectionRemoveCurrent(_ sender: AnyObject?) {
        document.sendRpcAsync("selection_for_find", params: ["case_sensitive": false])
        document.sendRpcAsync("find_next", params: ["wrap_around": true, "allow_same": true, "add_to_selection": true, "modify_selection": "add_removing_current"])
    }

    @IBAction func selectionForReplace(_ sender: AnyObject?) {
        document.sendRpcAsync("selection_for_replace", params: [])
    }

    @IBAction func multipleSearchQueries(_ sender: AnyObject?) {
        findViewController.showMultipleSearchQueries = !findViewController.showMultipleSearchQueries
        for query in findViewController.searchQueries {
            (query.searchField as! FindSearchField).showInlineButtons(show: findViewController.showMultipleSearchQueries)
        }
    }

    @IBAction func performCustomFinderAction(_ sender: Any?) {
        guard let tag = (sender as AnyObject).value(forKey: "tag") as? Int,
            let action = NSTextFinder.Action(rawValue: tag) else { return }

        switch action {
        case .showFindInterface:
            openFind(replaceHidden: true)

        case .hideFindInterface:
            closeFind()

        case .nextMatch:
            findNext(wrapAround: findViewController.wrapAround, allowSame: false)

        case .previousMatch:
            findPrevious(wrapAround: findViewController.wrapAround)

        case .replaceAll:
            replaceAll()

        case .replace:
            Swift.print("replace not implemented")

        case .replaceAndFind:
            replaceNext()

        case .setSearchString:
            document.sendRpcAsync("selection_for_find", params: ["case_sensitive": false])
            
        case .replaceAllInSelection:
            Swift.print("replaceAllInSelection not implemented")

        case .selectAll:
            document.sendRpcAsync("find_all", params: [])

        case .selectAllInSelection:
            Swift.print("selectAllInSelection not implemented")

        case .showReplaceInterface:
            openFind(replaceHidden: false)

        case .hideReplaceInterface:
            Swift.print("hideReplaceInterface not implemented")
        }
    }
}

/// A Utility class that behaves approximately like UILabel
class Label: NSTextField {
    init(title: String) {
        super.init(frame: .zero)
        self.stringValue = title
        self.isEditable = false
        self.isSelectable = false
        self.textColor = NSColor.labelColor
        self.backgroundColor = NSColor.clear
        self.lineBreakMode = .byClipping
        self.isBezeled = false
    }

    required init?(coder: NSCoder) {
        fatalError("init(coder:) has not been implemented")
    }
}

class FindSearchField: NSSearchField {
    let label = Label(title: "")
    var rightPadding: CGFloat = 0    // tracks how much space on the right side of the search field is occupied by buttons
    let defaultButtonWidth: CGFloat = 22
    let inlineButtonSpacing: CGFloat = 2
    var parentFindView: SuplementaryFindViewController? = nil
    var inlineButtons: [NSButton] = []
    var labelConstraint: NSLayoutConstraint? = nil

    private var _lastSearchButtonWidth: CGFloat = 22 // known default
    var id: String? = nil

    var resultCount: Int? {
        didSet {
            if let newCount = resultCount {
                label.stringValue = String(newCount)
                if self.stringValue != "" {
                    label.isHidden = false
                }
            } else {
                label.isHidden = true
            }
        }
    }

    required init?(coder: NSCoder) {
        super.init(coder: coder)

        centersPlaceholder = false
        sendsSearchStringImmediately = true

        addInlineButton(title: "-", action: #selector(self.delete))
        addInlineButton(title: "+", action: #selector(self.add))

        self.addSubview(label)
        label.textColor = NSColor.lightGray
        label.font = NSFont.systemFont(ofSize: 12)
        label.translatesAutoresizingMaskIntoConstraints = false
        labelConstraint = label.rightAnchor.constraint(equalTo: self.rightAnchor, constant: -defaultButtonWidth - rightPadding)
        labelConstraint?.isActive = true
        label.centerYAnchor.constraint(equalTo: self.centerYAnchor).isActive = true
    }

    @objc func add() {
        parentFindView?.addSearchQuery()
    }

    @objc func delete() {
        parentFindView?.removeSearchQuery()
    }

    func disableDeleteButton(disabled: Bool) {
        for button in inlineButtons {
            if button.title == "-" {
                button.isEnabled = !disabled
            }
        }
    }

    func disableAddButton(disabled: Bool) {
        for button in inlineButtons {
            if button.title == "+" {
                button.isEnabled = !disabled
            }
        }
    }

    private func addInlineButton(title: String, action: Selector) -> NSButton {
        let button = NSButton(frame: NSRect(x: 0, y: 0, width: defaultButtonWidth, height: defaultButtonWidth))
        self.addSubview(button)
        button.translatesAutoresizingMaskIntoConstraints = false
        button.title = title
        button.action = action
        button.target = self
        (button.cell as! NSButtonCell).bezelStyle = NSButton.BezelStyle.roundRect
        button.rightAnchor.constraint(equalTo: self.rightAnchor, constant: -inlineButtonSpacing - rightPadding).isActive = true
        button.topAnchor.constraint(equalTo: self.topAnchor, constant: inlineButtonSpacing).isActive = true
        button.bottomAnchor.constraint(equalTo: self.bottomAnchor, constant: -inlineButtonSpacing).isActive = true
        button.widthAnchor.constraint(equalToConstant: defaultButtonWidth).isActive = true
        rightPadding += defaultButtonWidth + inlineButtonSpacing
        inlineButtons.append(button)
        return button
    }

    func showInlineButtons(show: Bool) {
        rightPadding = 0
        for button in inlineButtons {
            button.isHidden = !show

            if show {
                rightPadding += (defaultButtonWidth + inlineButtonSpacing) * CGFloat(inlineButtons.count - 1)
            }
        }

        labelConstraint?.isActive = false
        labelConstraint = label.rightAnchor.constraint(equalTo: self.rightAnchor, constant: -defaultButtonWidth - rightPadding)
        labelConstraint?.isActive = true
        self.updateCell(self.cell!)
    }

    // required override; on 10.13(?) accessory icons aren't
    // otherwise drawn if centersPlaceholder == false
    override func draw(_ dirtyRect: NSRect) {
        super.draw(dirtyRect)
    }

    override func rectForSearchButton(whenCentered isCentered: Bool) -> NSRect {
        let rect = super.rectForSearchButton(whenCentered: isCentered)
        _lastSearchButtonWidth = rect.width
        return rect
    }

    override func rectForCancelButton(whenCentered isCentered: Bool) -> NSRect {
        let rect = super.rectForCancelButton(whenCentered: isCentered)

        return NSRect(x: rect.origin.x - rightPadding, y: rect.origin.y, width: rect.width, height: rect.height)
    }

    // the search text is drawn too close to the search button by default
    override func rectForSearchText(whenCentered isCentered: Bool) -> NSRect {
        let rect = super.rectForSearchText(whenCentered: isCentered)
        let delta = max(0, _lastSearchButtonWidth - rect.origin.x)
        let originX = rect.origin.x + delta
        var width = rect.width - originX - rightPadding - defaultButtonWidth

        // the label's frame is at 0,0 the first time we open this view
        if width < 0 {
            width = rect.width - delta
        }

        return NSRect(x: originX, y: rect.origin.y,
                      width: width, height: rect.height)
    }
}<|MERGE_RESOLUTION|>--- conflicted
+++ resolved
@@ -18,7 +18,7 @@
 let MAX_SEARCH_QUERIES = 7
 
 class FindViewController: NSViewController, NSSearchFieldDelegate, NSControlTextEditingDelegate {
-    weak var findDelegate: FindDelegate!
+    var findDelegate: FindDelegate!
 
     @IBOutlet weak var navigationButtons: NSSegmentedControl!
     @IBOutlet weak var doneButton: NSButton!
@@ -304,12 +304,7 @@
         }
 
         scrollView.contentInsets = NSEdgeInsetsMake(offset, 0, 0, 0)
-<<<<<<< HEAD
         editView.window?.makeFirstResponder(findViewController.searchQueries.first?.searchField)
-=======
-
-        editView.window?.makeFirstResponder(findViewController.searchField)
->>>>>>> aa3984a7
     }
 
     func closeFind() {
